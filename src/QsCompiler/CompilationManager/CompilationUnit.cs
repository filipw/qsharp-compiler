﻿// Copyright (c) Microsoft Corporation. All rights reserved.
// Licensed under the MIT License.

using System;
using System.Collections.Generic;
using System.Collections.Immutable;
using System.Collections.ObjectModel;
using System.Linq;
using System.Threading;
using Microsoft.Quantum.QsCompiler.DataTypes;
using Microsoft.Quantum.QsCompiler.Diagnostics;
using Microsoft.Quantum.QsCompiler.SymbolManagement;
using Microsoft.Quantum.QsCompiler.SyntaxProcessing;
using Microsoft.Quantum.QsCompiler.SyntaxTree;
using Microsoft.VisualStudio.LanguageServer.Protocol;


namespace Microsoft.Quantum.QsCompiler.CompilationBuilder
{
    /// <summary>
    /// this representation will change depending on the binary format in which we ship compiled Q# code
    /// </summary>
    public class References
    {
        public class Headers
        {
            public readonly ImmutableArray<CallableDeclarationHeader> Callables;
            public readonly ImmutableArray<(SpecializationDeclarationHeader, SpecializationImplementation)> Specializations;
            public readonly ImmutableArray<TypeDeclarationHeader> Types;

            private Headers(string source,
                IEnumerable<CallableDeclarationHeader> callables = null, 
                IEnumerable<(SpecializationDeclarationHeader, SpecializationImplementation)> specs = null, 
                IEnumerable<TypeDeclarationHeader> types = null)
            {
                NonNullable<string> SourceOr(NonNullable<string> origSource) => NonNullable<string>.New(source ?? origSource.Value);
                this.Types = types?.Select(t => t.FromSource(SourceOr(t.SourceFile))).ToImmutableArray() ?? ImmutableArray<TypeDeclarationHeader>.Empty;
                this.Callables = callables?.Select(c => c.FromSource(SourceOr(c.SourceFile))).ToImmutableArray() ?? ImmutableArray<CallableDeclarationHeader>.Empty;
                this.Specializations = specs?.Select(s => (s.Item1.FromSource(SourceOr(s.Item1.SourceFile)), s.Item2 ?? SpecializationImplementation.External)).ToImmutableArray() 
                    ?? ImmutableArray<(SpecializationDeclarationHeader, SpecializationImplementation)>.Empty;
            }

            internal Headers(NonNullable<string> source, IEnumerable<QsNamespace> syntaxTree) : this (
                source.Value, 
                syntaxTree.Callables().Where(c => c.SourceFile.Value.EndsWith(".qs")).Select(CallableDeclarationHeader.New),
                syntaxTree.Specializations().Where(c => c.SourceFile.Value.EndsWith(".qs")).Select(s => (SpecializationDeclarationHeader.New(s), s.Implementation)), 
                syntaxTree.Types().Where(c => c.SourceFile.Value.EndsWith(".qs")).Select(TypeDeclarationHeader.New))
            { }

            internal Headers(NonNullable<string> source, IEnumerable<(string, string)> attributes) : this(
                source.Value,
                References.CallableHeaders(attributes), 
                References.SpecializationHeaders(attributes).Select(h => (h, (SpecializationImplementation)null)), 
                References.TypeHeaders(attributes))
            { }
        }

        private static Func<(string, string), string> IsDeclaration(string declarationType) => (attribute) =>
        {
            var (typeName, serialization) = attribute;
            if (!typeName.Equals(declarationType, StringComparison.InvariantCultureIgnoreCase)) return null;
            return serialization;
        };

        private static IEnumerable<CallableDeclarationHeader> CallableHeaders(IEnumerable<(string, string)> attributes) =>
            attributes.Select(IsDeclaration("CallableDeclarationAttribute")).Where(v => v != null)
                .Select(CallableDeclarationHeader.FromJson).Select(built => built.Item2);

        private static IEnumerable<SpecializationDeclarationHeader> SpecializationHeaders(IEnumerable<(string, string)> attributes) =>
            attributes.Select(IsDeclaration("SpecializationDeclarationAttribute")).Where(v => v != null)
                .Select(SpecializationDeclarationHeader.FromJson).Select(built => built.Item2);

        private static IEnumerable<TypeDeclarationHeader> TypeHeaders(IEnumerable<(string, string)> attributes) =>
            attributes.Select(IsDeclaration("TypeDeclarationAttribute")).Where(v => v != null)
                .Select(TypeDeclarationHeader.FromJson).Select(built => built.Item2);


        /// <summary>
        /// Dictionary that maps the id of a referenced assembly (given by its location on disk) to the headers defined in that assembly.
        /// </summary>
        public readonly ImmutableDictionary<NonNullable<string>, Headers> Declarations; 

        public static References Empty = 
            new References(ImmutableDictionary<NonNullable<string>, Headers>.Empty, null);

        /// <summary>
        /// Combines the current references with the given references, and verifies that there are no conflicts. 
        /// Calls the given Action onError with suitable diagnostics if two or more references conflict, 
        /// i.e. if two or more references contain a declaration with the same fully qualified name. 
        /// Throws an ArgumentNullException if the given dictionary of references is null. 
        /// Throws an ArgumentException if the given set shares references with the current one. 
        /// </summary>
        internal References CombineWith(References other, Action<ErrorCode, string[]> onError = null)
        {
            if (other == null) throw new ArgumentNullException(nameof(other));
            if (this.Declarations.Keys.Intersect(other.Declarations.Keys).Any()) throw new ArgumentException("common references exist");
            return new References (this.Declarations.AddRange(other.Declarations), onError); 
        }

        /// <summary>
        /// Returns a new collection with the given reference and all its entries removed. 
        /// Verifies that there are no conflicts for the new set of references. 
        /// Calls the given Action onError with suitable diagnostics if two or more references conflict, 
        /// i.e. if two or more references contain a declaration with the same fully qualified name. 
        /// Throws an ArgumentNullException if the given diagnostics are null. 
        /// </summary>
        internal References Remove(NonNullable<string> source, Action<ErrorCode, string[]> onError = null) =>
            new References(this.Declarations.Remove(source), onError);

        /// <summary>
        /// Given a dictionary that maps the ids of dll files to the corresponding headers,
        /// initializes a new set of references based on the given headers and verifies that there are no conflicts. 
        /// Calls the given Action onError with suitable diagnostics if two or more references conflict, 
        /// i.e. if two or more references contain a declaration with the same fully qualified name. 
        /// Throws an ArgumentNullException if the given dictionary of references is null. 
        /// </summary>
        public References(ImmutableDictionary<NonNullable<string>, Headers> refs, Action<ErrorCode, string[]> onError = null)
        {
            this.Declarations = refs ?? throw new ArgumentNullException(nameof(refs));
            if (onError == null) return;

            var conflictingCallables = refs.Values.SelectMany(r => r.Callables)
                .GroupBy(c => c.QualifiedName).Where(g => g.Count() != 1)
                .Select(g => (g.Key, String.Join(", ", g.Select(c => c.SourceFile.Value))));
            var conflictingTypes = refs.Values.SelectMany(r => r.Types)
                .GroupBy(t => t.QualifiedName).Where(g => g.Count() != 1)
                .Select(g => (g.Key, String.Join(", ", g.Select(c => c.SourceFile.Value))));

            foreach (var (name, conflicts) in conflictingCallables.Concat(conflictingTypes).Distinct())
            {
                var diagArgs = new[] { $"{name.Namespace.Value}.{name.Name.Value}", conflicts };
                onError?.Invoke(ErrorCode.ConflictInReferences, diagArgs);
            }
        }
    }


    /// <summary>
    /// Class representing a compilation; 
    /// apart from storing and providing the means to update the compilation itself, 
    /// it stores referenced content and provides the infrastructure to track global symbols.
    /// IMPORTANT: The responsiblity to update the compilation to match changes to the GlobalSymbols lays within the the managing entity. 
    /// </summary>
    public class CompilationUnit : IReaderWriterLock, IDisposable
    {
        internal References Externals { get; private set; }
        internal NamespaceManager GlobalSymbols { get; private set; }
        private readonly Dictionary<QsQualifiedName, QsCallable> CompiledCallables;
        private readonly Dictionary<QsQualifiedName, QsCustomType> CompiledTypes;
        private readonly ReaderWriterLockSlim SyncRoot;
        private readonly HashSet<ReaderWriterLockSlim> DependentLocks;

        public void Dispose()
        { this.SyncRoot.Dispose(); }

        /// <summary>
        /// Returns a new CompilationUnit to store and update a compilation referencing the given content (if any),
        /// with the given sequence of locks registered as dependent locks if the sequence is not null.
        /// Throws an ArgumentNullException if any of the given locks is.
        /// </summary>
        internal CompilationUnit(References externals = null, IEnumerable<ReaderWriterLockSlim> dependentLocks = null)
        {
            this.SyncRoot = new ReaderWriterLockSlim(LockRecursionPolicy.SupportsRecursion);
            this.DependentLocks = dependentLocks == null
                ? new HashSet<ReaderWriterLockSlim>()
                : new HashSet<ReaderWriterLockSlim>(dependentLocks);
            if (dependentLocks?.Contains(null) ?? false) throw new ArgumentNullException(nameof(dependentLocks), "one or more of the given locks is null");
            this.CompiledCallables = new Dictionary<QsQualifiedName, QsCallable>();
            this.CompiledTypes = new Dictionary<QsQualifiedName, QsCustomType>();
            this.UpdateReferences(externals ?? References.Empty);
        }


        /// <summary>
        /// Replaces the GlobalSymbols to match the newly specified references. 
        /// Throws an ArgumentNullException if the given references are null. 
        /// </summary>
        internal void UpdateReferences(References externals)
        {
            this.EnterWriteLock();
            try
            {
                this.Externals = externals ?? throw new ArgumentNullException(nameof(externals));
                this.GlobalSymbols = new NamespaceManager(this, 
                    this.Externals.Declarations.Values.SelectMany(h => h.Callables), 
                    this.Externals.Declarations.Values.SelectMany(h => h.Specializations.Select(t => new Tuple<SpecializationDeclarationHeader, SpecializationImplementation>(t.Item1, t.Item2))), 
                    this.Externals.Declarations.Values.SelectMany(h => h.Types));
            }
            finally { this.ExitWriteLock(); }
        }

        /// <summary>
        /// Registers the given lock as a dependent lock - 
        /// i.e. whenever both this compilation unit and a dependent lock are required, 
        /// ensures that the compilation unit has to be the outer lock.
        /// Throws an ArgumentNullException if the given lock is null.
        /// </summary>
        internal void RegisterDependentLock(ReaderWriterLockSlim depLock)
        {
            #if DEBUG
            if (depLock == null) throw new ArgumentNullException(nameof(depLock));
            this.SyncRoot.EnterWriteLock();
            try
            {
                lock (this.DependentLocks)
                { this.DependentLocks.Add(depLock); }
            }
            finally { this.SyncRoot.ExitWriteLock(); }
            #endif
        }

        /// <summary>
        /// Removes the given lock from the set of dependent locks.
        /// Returns true if the lock was successfully removed and false otherwise.
        /// Throws an ArgumentNullException if the given lock is null.
        /// </summary>
        internal void UnregisterDependentLock(ReaderWriterLockSlim depLock)
        {
            #if DEBUG
            if (depLock == null) throw new ArgumentNullException(nameof(depLock));
            this.SyncRoot.EnterWriteLock();
            try
            {
                lock (this.DependentLocks)
                { this.DependentLocks.Remove(depLock); }
            }
            finally { this.SyncRoot.ExitWriteLock(); }
            #endif
        }


        // routines replacing the direct access to the sync root

        /// <summary>
        /// Enters a read-lock, provided none of the dependent locks is set, or a compilation lock is aready held. 
        /// Throws an InvalidOperationException if any of the dependent locks is set, but the SyncRoot is not at least read-lock-held.
        /// </summary>
        public void EnterReadLock()
        {
            #if DEBUG
            lock (this.DependentLocks)
            {
                if (this.DependentLocks.Any(l => l.IsAtLeastReadLockHeld()) && !this.SyncRoot.IsAtLeastReadLockHeld())
                { throw new InvalidOperationException("cannot enter read lock when a dependent lock is active"); }
            }
            #endif
            this.SyncRoot.EnterReadLock();
        }
        public void ExitReadLock() => this.SyncRoot.ExitReadLock();

        /// <summary>
        /// Enters an upgradeable read-lock, provided none of the dependent locks is set, or a suitable compilation lock is aready held. 
        /// Throws an InvalidOperationException if any of the dependent locks is set, but the SyncRoot is not at least read-lock-held.
        /// </summary>
        public void EnterUpgradeableReadLock()
        {
            #if DEBUG
            lock (this.DependentLocks)
            {
                if (this.DependentLocks.Any(l => l.IsAtLeastReadLockHeld()) && !this.SyncRoot.IsAtLeastReadLockHeld())
                { throw new InvalidOperationException("cannot enter upgradeable read lock when a dependent lock is active"); }
            }
            #endif
            this.SyncRoot.EnterUpgradeableReadLock();
        }
        public void ExitUpgradeableReadLock() => this.SyncRoot.ExitUpgradeableReadLock();

        /// <summary>
        /// Enters a write-lock, provided none of the dependent locks is set, or a suitable compilation lock is aready held. 
        /// Throws an InvalidOperationException if any of the dependent locks is set, but the SyncRoot is not at least read-lock-held.
        /// </summary>
        public void EnterWriteLock()
        {
            #if DEBUG
            lock (this.DependentLocks)
            {
                if (this.DependentLocks.Any(l => l.IsAtLeastReadLockHeld()) && !this.SyncRoot.IsAtLeastReadLockHeld())
                { throw new InvalidOperationException("cannot enter write lock when a dependent lock is active"); }
            }
            #endif
            this.SyncRoot.EnterWriteLock();
        }
        public void ExitWriteLock() => this.SyncRoot.ExitWriteLock();


        // methods related to accessing and managing information about the compilation

        /// <summary>
        /// Returns all currently compiled Q# callables as ReadOnlyDictionary.
        /// -> Note that the wrapped dictionary may change!
        /// </summary>
        internal IReadOnlyDictionary<QsQualifiedName, QsCallable> GetCallables()
        {
            this.SyncRoot.EnterReadLock();
            try { return new ReadOnlyDictionary<QsQualifiedName, QsCallable>(this.CompiledCallables); }
            finally { this.SyncRoot.ExitReadLock(); }
        }

        /// <summary>
        /// Returns all currently compiled Q# types as ReadOnlyDictionary.
        /// -> Note that the wrapped dictionary may change!
        /// </summary>
        internal IReadOnlyDictionary<QsQualifiedName, QsCustomType> GetTypes()
        {
            this.SyncRoot.EnterReadLock();
            try { return new ReadOnlyDictionary<QsQualifiedName, QsCustomType>(this.CompiledTypes); }
            finally { this.SyncRoot.ExitReadLock(); }
        }

        /// <summary>
        /// If the given updates are not null, replaces the contained types in the compilation, or adds them if they do not yet exist.
        /// Proceeds to remove any types that are not currently listed in GlobalSymbols from the compilation, and updates all position information. 
        /// Throws an ArgumentNullException if any of the given types to update is null.
        /// </summary>
        internal void UpdateTypes(IEnumerable<QsCustomType> updates)
        {
            this.SyncRoot.EnterWriteLock();
            try
            {
                if (updates != null)
                {
                    foreach (var t in updates)
                    {  this.CompiledTypes[t.FullName] = t  ?? throw new ArgumentNullException(nameof(updates), "the given compiled type is null"); }
                }

                // remove all types that are no listed in GlobalSymbols

                var currentlyDefined = this.GlobalSymbols.DefinedTypes().ToImmutableDictionary(decl => decl.QualifiedName);
                var keys = this.CompiledTypes.Keys.ToImmutableArray();
                foreach (var typeName in keys)
                {
                    if (!currentlyDefined.ContainsKey(typeName))
                    { this.CompiledTypes.Remove(typeName); }
                }

                // update the position information for the remaining types

                // NOTE: type constructors are *callables* and hence there may be a temporary discrepancy 
                // between the declared types and the corresponding constructors that needs to be resolved before building

                foreach (var declaration in currentlyDefined)
                {
                    var (fullName, header) = (declaration.Key, declaration.Value);
                    var compilationExists = this.CompiledTypes.TryGetValue(fullName, out QsCustomType compiled);
                    if (!compilationExists) continue; // may happen if a file has been modified during global type checking

                    var location = new QsLocation(header.Position, header.SymbolRange);
                    var type = new QsCustomType(compiled.FullName, compiled.Attributes, compiled.SourceFile, location, compiled.Type, compiled.TypeItems, compiled.Documentation, compiled.Comments);
                    this.CompiledTypes[fullName] = type;
                }
            }
            finally { this.SyncRoot.ExitWriteLock(); }

        }

        /// <summary>
        /// If the given updates are not null, replaces the contained callables in the compilation, or adds them if they do not yet exist.
        /// Proceeds to remove any callables and specializations that are not currently listed in GlobalSymbols from the compilation, 
        /// and updates the position information for all callables and specializations. 
        /// Throws an ArgumentNullException if any of the given callables to update is null.
        /// </summary>
        internal void UpdateCallables(IEnumerable<QsCallable> updates)
        {
            this.SyncRoot.EnterWriteLock();
            try
            {
                foreach (var c in updates ?? new QsCallable[0])
                {
                    if (c?.Specializations == null || c.Specializations.Contains(null))
                    { throw new ArgumentNullException(nameof(updates), "the given compiled callable or specialization is null"); }
                    this.CompiledCallables[c.FullName] = c;
                }

                // remove all types and callables that are not listed in GlobalSymbols

                var currentlyDefined = this.GlobalSymbols.DefinedCallables().ToImmutableDictionary(decl => decl.QualifiedName);
                var keys = this.CompiledCallables.Keys.ToImmutableArray();
                foreach (var callableName in keys)
                {
                    if (!currentlyDefined.ContainsKey(callableName))
                    { this.CompiledCallables.Remove(callableName); }  // todo: needs adaption if we want to support external specializations
                }

                // update the position information for the remaining types and callables, keeping only the specializations that are listed in GlobalSymbols

                // NOTE: It indeed needs to be possible that a compilation is still missing for an entry that is listed in GlobalSymbols.
                // Rather than a discrepancy, this is the case when a file has been modified during global type checking - 
                // in that case the global type checking does not yield a valid compilation for everything, 
                // but still needs to be able to update the compilations that are valid. The same goes for specializations. 

                foreach (var declaration in currentlyDefined)
                {
                    var (fullName, header) = (declaration.Key, declaration.Value);
                    if (header.Kind.IsTypeConstructor) 
                    {
                        var specLocation = new QsLocation(header.Position, header.SymbolRange);
                        var defaultSpec = new QsSpecialization(QsSpecializationKind.QsBody, header.QualifiedName, header.Attributes, 
                            header.SourceFile, specLocation, QsNullable<ImmutableArray<ResolvedType>>.Null, header.Signature, SpecializationImplementation.Intrinsic, 
                            ImmutableArray<string>.Empty, QsComments.Empty);
                        this.CompiledCallables[fullName] = new QsCallable(header.Kind, header.QualifiedName, header.Attributes, header.SourceFile, specLocation,
                            header.Signature, header.ArgumentTuple, ImmutableArray.Create<QsSpecialization>(defaultSpec), header.Documentation, QsComments.Empty);
                        continue;
                    }

                    var compilationExists = this.CompiledCallables.TryGetValue(fullName, out QsCallable compiled);
                    if (!compilationExists) continue; // may happen if a file has been modified during global type checking

                    // TODO: this needs adaption if we want to support type specializations
                    var specializations = this.GlobalSymbols.DefinedSpecializations(header.QualifiedName).Select(defined =>
                    {
                        var specHeader = defined.Item2;
                        var compiledSpecs = compiled.Specializations.Where(spec => 
                            spec.Kind == specHeader.Kind &&
                            spec.TypeArguments.Equals(specHeader.TypeArguments)
                        ); 
                        QsCompilerError.Verify(compiledSpecs.Count() <= 1, "more than one specialization of the same kind exists");
                        if (!compiledSpecs.Any()) return null; // may happen if a file has been modified during global type checking

                        var compiledSpec = compiledSpecs.Single();
                        var specLocation = new QsLocation(specHeader.Position, specHeader.HeaderRange);
<<<<<<< HEAD
                        return new QsSpecialization(compiledSpec.Kind, compiledSpec.Parent, compiledSpec.Attributes, 
=======
                        return new QsSpecialization(compiledSpec.Kind, compiledSpec.Parent, compiledSpec.Attributes,
>>>>>>> 202d58c7
                            compiledSpec.SourceFile, specLocation, compiledSpec.TypeArguments, compiledSpec.Signature, compiledSpec.Implementation, 
                            compiledSpec.Documentation, compiledSpec.Comments); 
                    })
                    .Where(spec => spec != null).ToImmutableArray();

                    var location = new QsLocation(header.Position, header.SymbolRange);
                    var callable = new QsCallable(compiled.Kind, compiled.FullName, compiled.Attributes, compiled.SourceFile, location, 
                        compiled.Signature, compiled.ArgumentTuple, specializations, compiled.Documentation, compiled.Comments); 
                    this.CompiledCallables[fullName] = callable;
                }
            }
            finally { this.SyncRoot.ExitWriteLock(); }
        }

        /// <summary>
        /// Constructs a suitable callable for a given callable declaration header - 
        /// i.e. given all information about a callable except the implementation of its specializations, 
        /// constructs a QsCallable with the implementation of each specialization set to External. 
        /// Throws an ArgumentNullException if the given header is null.
        /// </summary>
        private QsCallable GetImportedCallable(CallableDeclarationHeader header)
        {
            // TODO: this needs to be adapted if we want to support external specializations
            if (header == null) throw new ArgumentNullException(nameof(header));
            var importedSpecs = this.GlobalSymbols.ImportedSpecializations(header.QualifiedName);
            var definedSpecs = this.GlobalSymbols.DefinedSpecializations(header.QualifiedName);
            QsCompilerError.Verify(definedSpecs.Length == 0, "external specializations are currently not supported");
            var specializations = importedSpecs.Select(imported =>
            {
                var (specHeader, implementation) = imported;
                var specLocation = new QsLocation(specHeader.Position, specHeader.HeaderRange);
                var specSignature = specHeader.Kind.IsQsControlled || specHeader.Kind.IsQsControlledAdjoint 
                    ? SyntaxGenerator.BuildControlled(header.Signature) 
                    : header.Signature;
<<<<<<< HEAD
                return new QsSpecialization(specHeader.Kind, header.QualifiedName, specHeader.Attributes, 
=======
                return new QsSpecialization(specHeader.Kind, header.QualifiedName, specHeader.Attributes,
>>>>>>> 202d58c7
                    specHeader.SourceFile, specLocation, specHeader.TypeArguments, specSignature,
                    implementation, specHeader.Documentation, QsComments.Empty);
            })
            .ToImmutableArray();
            var location = new QsLocation(header.Position, header.SymbolRange);
            return new QsCallable(header.Kind, header.QualifiedName, header.Attributes, header.SourceFile, location, 
                header.Signature, header.ArgumentTuple, specializations, header.Documentation, QsComments.Empty);
        }

        /// <summary>
        /// Constructs a suitable type for a given type declaration header. 
        /// Throws an ArgumentNullException if the given header is null.
        /// </summary>
        private QsCustomType GetImportedType(TypeDeclarationHeader header)
        {
            if (header == null) throw new ArgumentNullException(nameof(header));
            var location = new QsLocation(header.Position, header.SymbolRange);
            return new QsCustomType(header.QualifiedName, header.Attributes, header.SourceFile, location, header.Type, header.TypeItems, header.Documentation, QsComments.Empty);
        }

        /// <summary>
        /// Builds a syntax tree containing the given callables and types, 
        /// and attaches the documentation specified by the given dictionary - if any - to each namespace. 
        /// All elements within a namespace will be sorted in alphabetical order. 
        /// Throws an ArgumentNullException if the given callables or types are null. 
        /// </summary>
        public static ImmutableArray<QsNamespace> NewSyntaxTree(
            IEnumerable<QsCallable> callables, IEnumerable<QsCustomType> types, 
            IReadOnlyDictionary<NonNullable<string>, ILookup<NonNullable<string>, ImmutableArray<string>>> documentation = null)
        {
            if (callables == null) throw new ArgumentNullException(nameof(callables));
            if (types == null) throw new ArgumentNullException(nameof(types));
            var emptyLookup = new NonNullable<string>[0].ToLookup(ns => ns, _ => ImmutableArray<string>.Empty);

            string QualifiedName(QsQualifiedName fullName) => $"{fullName.Namespace.Value}.{fullName.Name.Value}";
            string ElementName(QsNamespaceElement e) =>
                e is QsNamespaceElement.QsCustomType t ? QualifiedName(t.Item.FullName) :
                e is QsNamespaceElement.QsCallable c ? QualifiedName(c.Item.FullName) : null;
            var namespaceElements = callables.Select(c => (c.FullName.Namespace, QsNamespaceElement.NewQsCallable(c)))
                .Concat(types.Select(t => (t.FullName.Namespace, QsNamespaceElement.NewQsCustomType(t))));
            return namespaceElements
                .ToLookup(element => element.Item1, element => element.Item2)
                .Select(elements => new QsNamespace(elements.Key, elements.OrderBy(ElementName).ToImmutableArray(), 
                    documentation != null && documentation.TryGetValue(elements.Key, out var doc) ? doc : emptyLookup))
                .ToImmutableArray();
        }

        /// <summary>
        /// Returns the built Q# compilation reflecting the current internal state.
        /// Note that functor generation directives are *not* evaluated in the the returned compilation,
        /// and the returned compilation may contain invalid parts. 
        /// Throws an InvalidOperationException if a callable definition is listed in GlobalSymbols for which no compilation exists. 
        /// </summary>
        public QsCompilation Build()
        {
            this.SyncRoot.EnterReadLock();
            try
            {
                // verify that a compilation indeed exists for each type, callable and specialization currently defined in global symbols

                foreach (var declaration in this.GlobalSymbols.DefinedTypes())
                {
                    var compilationExists = this.CompiledTypes.TryGetValue(declaration.QualifiedName, out QsCustomType compiled);
                    if (!compilationExists) throw new InvalidOperationException($"missing compilation for type " +
                        $"{declaration.QualifiedName.Namespace.Value}.{declaration.QualifiedName.Name.Value} defined in '{declaration.SourceFile.Value}'");
                }

                foreach (var declaration in this.GlobalSymbols.DefinedCallables())
                {
                    var compilationExists = this.CompiledCallables.TryGetValue(declaration.QualifiedName, out QsCallable compiled);
                    if (!compilationExists) throw new InvalidOperationException($"missing compilation for callable " +
                        $"{declaration.QualifiedName.Namespace.Value}.{declaration.QualifiedName.Name.Value} defined in '{declaration.SourceFile.Value}'");

                    foreach (var (_,specHeader) in this.GlobalSymbols.DefinedSpecializations(declaration.QualifiedName))
                    {
                        var compiledSpecs = compiled.Specializations.Where(spec => spec.Kind == specHeader.Kind);
                        QsCompilerError.Verify(compiledSpecs.Count() <= 1, "more than one specialization of the same kind exists"); // currently not supported
                        if (!compiledSpecs.Any()) throw new InvalidOperationException($"missing compilation for specialization " +
                            $"{specHeader.Kind} of {specHeader.Parent.Namespace.Value}.{specHeader.Parent.Name.Value} in '{specHeader.SourceFile.Value}'");
                    }
                }

                // build the syntax tree

                var callables = this.CompiledCallables.Values.Concat(this.GlobalSymbols.ImportedCallables().Select(this.GetImportedCallable));
                var types = this.CompiledTypes.Values.Concat(this.GlobalSymbols.ImportedTypes().Select(this.GetImportedType));
                var tree = CompilationUnit.NewSyntaxTree(callables, types, this.GlobalSymbols.Documentation());
                var entryPoints = tree.Callables().Where(c => c.Attributes.Any(BuiltIn.MarksEntryPoint)).Select(c => c.FullName).ToImmutableArray();
                return new QsCompilation(tree, entryPoints);
            }
            finally { this.SyncRoot.ExitReadLock(); }
        }

        /// <summary>
        /// Returns a look-up that contains the names of all namespaces and the corresponding short hand, if any, 
        /// imported within a certain source file for the given namespace.
        /// Throws an ArgumentException if no namespace with the given name exists. 
        /// </summary>
        public ILookup<NonNullable<string>, (NonNullable<string>, string)> GetOpenDirectives(NonNullable<string> nsName)
        {
            this.SyncRoot.EnterReadLock();
            try { return this.GlobalSymbols.OpenDirectives(nsName); }
            finally { this.SyncRoot.ExitReadLock(); }
        }

        /// <summary>
        /// Determines the closest preceding specialization for the given position in the given file. 
        /// Returns the name of the parent callable, its position in the file as well as the position of the relevant specialization as out parameters. 
        /// Returns null without setting any of the out parameters if the given file or position is null, or if the parent callable could not be determined. 
        /// Sets the correct namespace name and callable position but returns no implementation if the given position is within a callable declaration.
        /// </summary>
        internal QsScope TryGetSpecializationAt(FileContentManager file, Position pos, 
            out QsQualifiedName callableName, out Position callablePos, out Position specializationPos)
        {
            (callableName, callablePos, specializationPos) = (null, null, null);
            if (file == null || pos == null || !Utils.IsValidPosition(pos, file)) return null;

            var nsName = file.TryGetNamespaceAt(pos);
            if (nsName == null) return null;
            var root = file.TryGetClosestSpecialization(pos);
            if (root == null) return null;

            var ((cName, cPos), (specKind, sPos)) = root.Value;
            (callablePos, specializationPos) = (cPos, sPos); 
            callableName = new QsQualifiedName(NonNullable<string>.New(nsName), cName);

            QsSpecialization GetSpecialization(QsQualifiedName fullName, QsSpecializationKind kind)
            {
                if (kind == null || fullName == null) return null;
                if (!this.GetCallables().TryGetValue(fullName, out var qsCallable)) return null;
                var compiled = qsCallable.Specializations.Where(spec => spec.Kind.Equals(kind));
                QsCompilerError.Verify(compiled.Count() <= 1, "currently expecting at most one specialization per kind");
                return compiled.SingleOrDefault();
            }
            QsSpecialization relevantSpecialization = GetSpecialization(callableName, specKind);
            if (relevantSpecialization == null || sPos == null || !relevantSpecialization.Implementation.IsProvided) return null;

            QsCompilerError.Verify(sPos?.IsSmallerThanOrEqualTo(pos) ?? true, "computed closes preceding specialization does not precede the position in question");
            QsCompilerError.Verify(sPos != null || relevantSpecialization == null, "the position offset should not be null unless the relevant specialization is");
            return ((SpecializationImplementation.Provided)relevantSpecialization.Implementation).Item2;
        }

        /// <summary>
        /// Given all locally defined symbols within a particular specialization of a callable, 
        /// returns a new set of LocalDeclarations with the position information updated to the absolute values,
        /// assuming the given positions for the parent callable and the specialization the symbols are defined in are correct. 
        /// If no LocalDeclarations are given or the given declarations are null, 
        /// returns all (valid) symbols defined as part of the declaration of the parent callable with their position information set to the absolute value. 
        /// Returns an empty set of declarations if the name of the parent callable is null or no callable with the name is currently compiled.
        /// </summary>
        internal LocalDeclarations PositionedDeclarations(QsQualifiedName parentCallable, Position callablePos, Position specPos, LocalDeclarations declarations = null)
        {
            LocalDeclarations TryGetLocalDeclarations()
            {
                if (!this.GetCallables().TryGetValue(parentCallable, out var qsCallable)) return LocalDeclarations.Empty;
                var definedVars = SyntaxGenerator.ExtractItems(qsCallable.ArgumentTuple).ValidDeclarations();
                return new LocalDeclarations(definedVars);
            }

            if (parentCallable == null) return LocalDeclarations.Empty;
            declarations = declarations ?? TryGetLocalDeclarations();

            Tuple<int, int> AbsolutePosition(QsNullable<Tuple<int, int>> relOffset) =>
                relOffset.IsNull
                    ? DiagnosticTools.AsTuple(callablePos)
                    : DiagnosticTools.AsTuple(specPos.Add(DiagnosticTools.AsPosition(relOffset.Item)));
            return declarations.WithAbsolutePosition(AbsolutePosition);
        }

        /// <summary>
        /// Returns all locally declared symbols at the given (absolute) position in the given file
        /// and sets the out parameter to the name of the parent callable at that position, 
        /// assuming that the position corresponds to a piece of code within the given file.  
        /// If includeDeclaredAtPosition is set to true, then this includes the symbols declared within the statement at the specified position, 
        /// even if those symbols are *not* visible after the statement ends (e.g. for-loops or qubit allocations). 
        /// Note that if the given position does not correspond to a piece of code but rather to whitespace possibly after a scope ending,
        /// the returned declarations or the set parent name are not necessarily accurate - they are for any actual piece of code, though. 
        /// If the given file or position is null, or if the locally declared symbols could not be determined, returns an empty LocalDeclarations object. 
        /// Sets the parent name to null, if no parent could be determind.
        /// </summary>
        internal LocalDeclarations TryGetLocalDeclarations(FileContentManager file, Position pos, out QsQualifiedName parentCallable, bool includeDeclaredAtPosition = false)
        {
            var implementation = this.TryGetSpecializationAt(file, pos, out parentCallable, out var callablePos, out var specPos);
            var declarations = implementation?.LocalDeclarationsAt(pos.Subtract(specPos), includeDeclaredAtPosition);
            return this.PositionedDeclarations(parentCallable, callablePos, specPos, declarations); 
        }
    }
}<|MERGE_RESOLUTION|>--- conflicted
+++ resolved
@@ -418,11 +418,7 @@
 
                         var compiledSpec = compiledSpecs.Single();
                         var specLocation = new QsLocation(specHeader.Position, specHeader.HeaderRange);
-<<<<<<< HEAD
                         return new QsSpecialization(compiledSpec.Kind, compiledSpec.Parent, compiledSpec.Attributes, 
-=======
-                        return new QsSpecialization(compiledSpec.Kind, compiledSpec.Parent, compiledSpec.Attributes,
->>>>>>> 202d58c7
                             compiledSpec.SourceFile, specLocation, compiledSpec.TypeArguments, compiledSpec.Signature, compiledSpec.Implementation, 
                             compiledSpec.Documentation, compiledSpec.Comments); 
                     })
@@ -457,11 +453,7 @@
                 var specSignature = specHeader.Kind.IsQsControlled || specHeader.Kind.IsQsControlledAdjoint 
                     ? SyntaxGenerator.BuildControlled(header.Signature) 
                     : header.Signature;
-<<<<<<< HEAD
                 return new QsSpecialization(specHeader.Kind, header.QualifiedName, specHeader.Attributes, 
-=======
-                return new QsSpecialization(specHeader.Kind, header.QualifiedName, specHeader.Attributes,
->>>>>>> 202d58c7
                     specHeader.SourceFile, specLocation, specHeader.TypeArguments, specSignature,
                     implementation, specHeader.Documentation, QsComments.Empty);
             })
